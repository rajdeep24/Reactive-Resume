--- conflicted
+++ resolved
@@ -14,11 +14,7 @@
       "import": "Import data from LinkedIn, JSON Resume",
       "languages": "Accessible in multiple languages",
       "more": "And much more exciting features, <1>read all about it here</1>",
-<<<<<<< HEAD
-      "tracking": "No Tracking"
-=======
       "tracking": "No User Tracking"
->>>>>>> 1e909f32
     }
   },
   "links": {
