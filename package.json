--- conflicted
+++ resolved
@@ -10,13 +10,8 @@
     "@fullhuman/postcss-purgecss": "^2.1.2",
     "@testing-library/jest-dom": "^5.5.0",
     "@testing-library/react": "^10.0.2",
-<<<<<<< HEAD
-    "@testing-library/user-event": "^10.0.1",
+    "@testing-library/user-event": "^10.0.2",
     "@vuepress/plugin-google-analytics": "^1.4.1",
-=======
-    "@testing-library/user-event": "^10.0.2",
-    "@vuepress/plugin-google-analytics": "^1.4.0",
->>>>>>> 14e7aa32
     "autoprefixer": "^9.7.6",
     "axios": "^0.19.2",
     "html2canvas": "^1.0.0-rc.5",
