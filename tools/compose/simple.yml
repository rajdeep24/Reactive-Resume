--- conflicted
+++ resolved
@@ -34,14 +34,10 @@
 
   # Chrome Browser (for printing and previews)
   chrome:
-<<<<<<< HEAD
-    image: ghcr.io/browserless/chromium:latest
+    image: ghcr.io/browserless/chromium:v2.18.0 # Upgrading to newer versions causes issues
+    restart: unless-stopped
     extra_hosts:
       - "host.docker.internal:host-gateway"
-=======
-    image: ghcr.io/browserless/chromium:v2.18.0 # Upgrading to newer versions causes issues
->>>>>>> 58950ed0
-    restart: unless-stopped
     environment:
       TIMEOUT: 10000
       CONCURRENT: 10
