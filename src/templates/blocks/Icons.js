--- conflicted
+++ resolved
@@ -6,12 +6,9 @@
   FaGithub,
   FaDribbble,
   FaInstagram,
-<<<<<<< HEAD
   FaStackOverflow,
-  FaBehance
-=======
-  FaGitlab,
->>>>>>> 5bf9d5ae
+  FaBehance,
+  FaGitlab
 } from 'react-icons/fa';
 import { MdPhone, MdEmail } from 'react-icons/md';
 
@@ -25,12 +22,9 @@
   github: FaGithub,
   dribbble: FaDribbble,
   instagram: FaInstagram,
-<<<<<<< HEAD
   stackoverflow: FaStackOverflow,
   behance: FaBehance,
-=======
-  gitlab: FaGitlab,
->>>>>>> 5bf9d5ae
+  gitlab: FaGitlab
 };
 
 export default Icons;