--- conflicted
+++ resolved
@@ -60,13 +60,8 @@
             <Input
               type="date"
               label={t('shared.forms.startDate')}
-<<<<<<< HEAD
-              placeholder="6th August 208"
+              placeholder="6th August 2018"
               {...getFieldProps(formik, schema, 'startDate')}
-=======
-              placeholder="6th August 2018"
-              {...getFieldProps(formik, schema, 'date')}
->>>>>>> ec7b33c0
             />
 
             <Input
