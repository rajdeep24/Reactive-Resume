--- conflicted
+++ resolved
@@ -444,8 +444,8 @@
         Image,
         Underline,
         Highlight,
-<<<<<<< HEAD
         Link.extend({
+          inclusive: false,
           addKeyboardShortcuts() {
             return {
               "Mod-k": () => {
@@ -455,9 +455,6 @@
             };
           },
         }).configure({ openOnClick: false }),
-=======
-        Link.extend({ inclusive: false }).configure({ openOnClick: false }),
->>>>>>> 95ee77f6
         TextAlign.configure({ types: ["heading", "paragraph"] }),
       ],
       editorProps: {
